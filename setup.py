--- conflicted
+++ resolved
@@ -64,8 +64,6 @@
                              cwd=basedir, stdout=sys.stdout, stderr=sys.stderr)
         p.communicate()
 
-<<<<<<< HEAD
-=======
         # Git submodule update
         p = subprocess.Popen(['git', 'submodule', 'update'],
                              cwd=basedir, stdout=sys.stdout, stderr=sys.stderr)
@@ -75,7 +73,6 @@
         # have the MetaWear-CppAPI folder bundled and the building can be done immediately.
         pass
 
->>>>>>> d701ac28
     # Run make file for MetaWear-CppAPI
     p = subprocess.Popen(
         ['make', 'clean'],
@@ -151,7 +148,7 @@
     author='Henrik Blidh',
     author_email='henrik.blidh@nedomkull.com',
     url='https://github.com/hbldh/pymetawear',
-    description='Python Lib for connecting to and using MetaWear boards.',
+    description="Python client for connecting to MbientLab's MetaWear boards",
     long_description=read('README.rst') + '\n\n' + read('HISTORY.rst'),
     license='MIT',
     platforms=['Linux'],
