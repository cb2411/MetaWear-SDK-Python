--- conflicted
+++ resolved
@@ -6,15 +6,9 @@
 # -----------------------------------------------------------------------------
 
 # Version information.
-<<<<<<< HEAD
-__version__ = '0.2.2dev3'
+__version__ = '0.2.3dev1'
 version = __version__  # backwards compatibility name
-version_info = (0, 2, 2, 'dev3')
-=======
-__version__ = '0.2.2'
-version = __version__  # backwards compatibility name
-version_info = (0, 2, 2)
->>>>>>> ac1c429d
+version_info = (0, 2, 2, 'dev1')
 
 
 
