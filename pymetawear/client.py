#!/usr/bin/env python
# -*- coding: utf-8 -*-
"""

.. moduleauthor:: hbldh <henrik.blidh@nedomkull.com>

Created on 2016-03-30

"""

from __future__ import division
from __future__ import print_function
# from __future__ import unicode_literals
from __future__ import absolute_import

import os
import time
import subprocess
import signal

from pymetawear import libmetawear, specs
from pymetawear.exceptions import *
from pymetawear import modules
try:
    from pymetawear.backends.pygatt import PyGattBackend
except ImportError as e:
    PyGattBackend = e
try:
    from pymetawear.backends.pybluez import PyBluezBackend
except ImportError as e:
    PyBluezBackend = e
try:
    from pymetawear.backends.bluepy import BluepyBackend
except ImportError as e:
    BluepyBackend = e
<<<<<<< HEAD

PYMETAWEAR_TIMEOUT = os.environ.get('PYMETAWEAR_TIMEOUT', )
=======
>>>>>>> 7a622c9e


def discover_devices(timeout=5):
    """Discover Bluetooth Low Energy Devices nearby.

    Using ``hcitool`` from Bluez in subprocess, which requires root privileges.
    However, ``hcitool`` can be allowed to do scan without elevated permission.

    .. code-block:: bash

        $ sudo apt-get install libcap2-bin

    installs linux capabilities manipulation tools.

    .. code-block:: bash

        $ sudo setcap 'cap_net_raw,cap_net_admin+eip' `which hcitool`

    sets the missing capabilities on the executable quite like the setuid bit.

    **References:**

    * `StackExchange, hcitool without sudo <https://unix.stackexchange.com/questions/96106/bluetooth-le-scan-as-non-root>`_
    * `StackOverflow, hcitool lescan with timeout <https://stackoverflow.com/questions/26874829/hcitool-lescan-will-not-print-in-real-time-to-a-file>`_

    :param int timeout: Duration of scanning.
    :return: List of tuples with `(address, name)`.
    :rtype: list

    """
    p = subprocess.Popen(["hcitool", "lescan"], stdout=subprocess.PIPE,
                         stderr=subprocess.PIPE)
    time.sleep(timeout)
    os.kill(p.pid, signal.SIGINT)
    out, err = p.communicate()
    if len(out) == 0 and len(err) > 0:
        if err == b'Set scan parameters failed: Operation not permitted\n':
            raise PyMetaWearException("Missing capabilites for hcitool!")
        if err == b'Set scan parameters failed: Input/output error\n':
            raise PyMetaWearException("Could not perform scan.")
    ble_devices = list(set([tuple(x.split(' ')) for x in
                            filter(None, out.decode('utf8').split('\n')[1:])]))
    return ble_devices


class MetaWearClient(object):
    """A MetaWear communication client.

    This client bridges the gap between the
    `MetaWear C++ API <https://github.com/mbientlab/Metawear-CppAPI>`_
    and a GATT communication package in Python. It provides Pythonic
    interface to using the MetaWear boards, allowing for rapid
    development and testing.

    :param str address: A Bluetooth MAC address to a MetaWear board.
    :param str backend: Either ``pygatt`` or ``pybluez``, designating which
        BLE communication backend that should be used.
    :param float timeout: Timeout for connecting to the MetaWear board. If
        ``None`` timeout defaults to the backend default.
    :param bool debug: If printout of all sent and received
        data should be done.

    """

    def __init__(self, address, backend='pygatt',
                 interface='hci0', timeout=None, debug=False):
        """Constructor."""
        self._address = address
        self._debug = debug
        self._initialized = False

        if self._debug:
            print("Creating MetaWearClient for {0}...".format(address))

        # Handling of timeout.
        if timeout is None:
            timeout = os.environ.get('PYMETAWEAR_TIMEOUT', None)
            if timeout is not None:
                try:
                    timeout = float(timeout)
                except:
                    timeout = None

        if backend == 'pygatt':
            if isinstance(PyGattBackend, Exception):
                raise PyMetaWearException(
                    "pygatt[GATTTOOL] package error :{0}".format(PyGattBackend))
            self._backend = PyGattBackend(
                self._address, interface=interface,
<<<<<<< HEAD
                timeout=PYMETAWEAR_TIMEOUT if timeout is None else timeout, debug=debug)
=======
                timeout=timeout, debug=debug)
>>>>>>> 7a622c9e
        elif backend == 'pybluez':
            if isinstance(PyBluezBackend, Exception):
                raise PyMetaWearException(
                    "pybluez[ble] package error: {0}".format(PyBluezBackend))
            self._backend = PyBluezBackend(
                self._address, interface=interface,
<<<<<<< HEAD
                timeout=PYMETAWEAR_TIMEOUT if timeout is None else timeout, debug=debug)
=======
                timeout=timeout, debug=debug)
>>>>>>> 7a622c9e
        elif backend == 'bluepy':
            if isinstance(BluepyBackend, Exception):
                raise PyMetaWearException(
                    "bluepy package error: {0}".format(BluepyBackend))
            self._backend = BluepyBackend(
                self._address, interface=interface,
<<<<<<< HEAD
                timeout=PYMETAWEAR_TIMEOUT if timeout is None else timeout, debug=debug)
=======
                timeout=timeout, debug=debug)
>>>>>>> 7a622c9e
        else:
            raise PyMetaWearException("Unknown backend: {0}".format(backend))

        if self._debug:
            print("Waiting for MetaWear board to be fully initialized...")

        while (not self.backend.initialized) and (not
                libmetawear.mbl_mw_metawearboard_is_initialized(self.board)):
            self.backend.sleep(0.1)

        self.firmware_version = tuple(
            [int(x) for x in self.backend.read_gatt_char_by_uuid(
            specs.DEV_INFO_FIRMWARE_CHAR[1]).decode().split('.')])
        self.model_version = int(self.backend.read_gatt_char_by_uuid(
            specs.DEV_INFO_MODEL_CHAR[1]).decode())

        # Initialize module classes.
        self.accelerometer = modules.AccelerometerModule(
            self.board,
            libmetawear.mbl_mw_metawearboard_lookup_module(
                self.board, modules.Modules.MBL_MW_MODULE_ACCELEROMETER),
            debug=self._debug)
        self.gyroscope = modules.GyroscopeModule(
            self.board,
            libmetawear.mbl_mw_metawearboard_lookup_module(
                self.board, modules.Modules.MBL_MW_MODULE_GYRO),
            debug=self._debug)
        self.magnetometer = modules.MagnetometerModule(
            self.board,
            libmetawear.mbl_mw_metawearboard_lookup_module(
                self.board, modules.Modules.MBL_MW_MODULE_MAGNETOMETER),
            debug=self._debug)
        self.barometer = modules.BarometerModule(
            self.board,
            libmetawear.mbl_mw_metawearboard_lookup_module(
                self.board, modules.Modules.MBL_MW_MODULE_BAROMETER),
            debug=self._debug)
        self.ambient_light = modules.AmbientLightModule(
            self.board,
            libmetawear.mbl_mw_metawearboard_lookup_module(
                self.board, modules.Modules.MBL_MW_MODULE_AMBIENT_LIGHT),
            debug=self._debug)
        self.switch = modules.SwitchModule(self.board, debug=self._debug)
        self.battery = modules.BatteryModule(self.board, debug=self._debug)
        self.haptic = modules.HapticModule(self.board, debug=self._debug)
        self.led = modules.LEDModule(self.board, debug=self._debug)

    def __str__(self):
        return "MetaWearClient, {0}".format(self._address)

    def __repr__(self):
        return "<MetaWearClient, {0}>".format(self._address)

    @property
    def backend(self):
        """The backend object for this client.

        :return: The connected BLE backend.
        :rtype: :class:`pymetawear.backend.BLECommunicationBackend`

        """
        return self._backend

    @property
    def board(self):
        return self.backend.board

    def disconnect(self):
        """Disconnects this client from the MetaWear board."""
        libmetawear.mbl_mw_metawearboard_tear_down(self.board)
        libmetawear.mbl_mw_metawearboard_free(self.board)
        self.backend.disconnect()

    def get_handle(self, uuid, notify_handle=False):
        """Get handle for a characteristic UUID.

        :param uuid.UUID uuid: The UUID to get handle of.
        :param bool notify_handle:
        :return: Integer handle corresponding to the input characteristic UUID.
        :rtype: int

        """
        return self.backend.get_handle(uuid, notify_handle=notify_handle)

    def _set_logging_state(self, enabled=False):
        if enabled:
            libmetawear.mbl_mw_logging_start(self.board)
        else:
            libmetawear.mbl_mw_logging_stop(self.board)

    def _download_log(self, n_notifies):
        libmetawear.mbl_mw_logging_download(self.board, n_notifies)

    def soft_reset(self):
        """Issues a soft reset to the board."""
        libmetawear.mbl_mw_debug_reset(self.board)<|MERGE_RESOLUTION|>--- conflicted
+++ resolved
@@ -33,11 +33,6 @@
     from pymetawear.backends.bluepy import BluepyBackend
 except ImportError as e:
     BluepyBackend = e
-<<<<<<< HEAD
-
-PYMETAWEAR_TIMEOUT = os.environ.get('PYMETAWEAR_TIMEOUT', )
-=======
->>>>>>> 7a622c9e
 
 
 def discover_devices(timeout=5):
@@ -127,33 +122,21 @@
                     "pygatt[GATTTOOL] package error :{0}".format(PyGattBackend))
             self._backend = PyGattBackend(
                 self._address, interface=interface,
-<<<<<<< HEAD
-                timeout=PYMETAWEAR_TIMEOUT if timeout is None else timeout, debug=debug)
-=======
                 timeout=timeout, debug=debug)
->>>>>>> 7a622c9e
         elif backend == 'pybluez':
             if isinstance(PyBluezBackend, Exception):
                 raise PyMetaWearException(
                     "pybluez[ble] package error: {0}".format(PyBluezBackend))
             self._backend = PyBluezBackend(
                 self._address, interface=interface,
-<<<<<<< HEAD
-                timeout=PYMETAWEAR_TIMEOUT if timeout is None else timeout, debug=debug)
-=======
                 timeout=timeout, debug=debug)
->>>>>>> 7a622c9e
         elif backend == 'bluepy':
             if isinstance(BluepyBackend, Exception):
                 raise PyMetaWearException(
                     "bluepy package error: {0}".format(BluepyBackend))
             self._backend = BluepyBackend(
                 self._address, interface=interface,
-<<<<<<< HEAD
-                timeout=PYMETAWEAR_TIMEOUT if timeout is None else timeout, debug=debug)
-=======
                 timeout=timeout, debug=debug)
->>>>>>> 7a622c9e
         else:
             raise PyMetaWearException("Unknown backend: {0}".format(backend))
 
