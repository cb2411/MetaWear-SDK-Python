--- conflicted
+++ resolved
@@ -4,10 +4,7 @@
 include = */pymetawear/*
 omit =
     */setup.py
-<<<<<<< HEAD
-=======
     */MetaWear-CppAPI/*
->>>>>>> 2f11bfce
 
 [report]
 exclude_lines =
